--- conflicted
+++ resolved
@@ -1,5 +1,3 @@
-<<<<<<< HEAD
-=======
 (function($) {
   $.getStylesheet = function(href) {
     var $d = $.Deferred();
@@ -13,7 +11,6 @@
   };
 })(jQuery);
 
->>>>>>> aef98793
 function setupMessageForwarding(config) {
   this.config = config || {};
   this.targetOrigin = this.config.target_origin || "*";
@@ -52,11 +49,7 @@
     );
 }
 
-<<<<<<< HEAD
 const IMJOY_LOADER_URL = "https://lib.imjoy.io/imjoy-loader.js";
-=======
-const IMJOY_LOADER_URL = "https://lib.imjoy.io/imjoy-loader.min.js";
->>>>>>> aef98793
 $.getScript(IMJOY_LOADER_URL).done(function() {
   //notebook view
   if (Jupyter.notebook) {

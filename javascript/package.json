--- conflicted
+++ resolved
@@ -1,10 +1,6 @@
 {
   "name": "imjoy-rpc",
-<<<<<<< HEAD
-  "version": "0.3.38",
-=======
   "version": "0.3.39",
->>>>>>> 7e412de9
   "description": "Remote procedure calls for ImJoy.",
   "module": "index.js",
   "scripts": {

{
  "name": "imjoy-rpc",
<<<<<<< HEAD
  "version": "0.4.0",
=======
  "version": "0.4.1",
>>>>>>> b1af1951
  "description": "Remote procedure calls for ImJoy.",
  "module": "index.js",
  "scripts": {
    "build": "rm -rf dist && npm run build-umd",
    "build-umd": "webpack --config webpack.config.js --mode development && NODE_ENV=production webpack --config webpack.config.js --mode production --devtool source-map ",
    "watch": "NODE_ENV=production webpack --watch --progress --config webpack.config.js --mode production --devtool source-map",
    "publish-npm": "npm install && npm run build && npm publish",
    "serve": "webpack-dev-server",
    "stats": "webpack --profile --json > stats.json",
    "stats-prod": "webpack --profile --json --mode production > stats-prod.json",
    "analyze": "webpack-bundle-analyzer -p 9999 stats.json",
    "analyze-prod": "webpack-bundle-analyzer -p 9999 stats-prod.json",
    "clean": "rimraf dist/*",
    "deploy": "npm run build && node deploy-site.js",
    "format": "prettier --write \"{src,tests}/**/**\"",
    "check-format": "prettier --check \"{src,tests}/**/**\"",
    "test": "karma start --single-run --browsers ChromeHeadless,FirefoxHeadless karma.conf.js",
    "test-watch": "karma start --auto-watch --browsers ChromeDebugging karma.conf.js --debug"
  },
  "repository": {
    "type": "git",
    "url": "git+https://github.com/imjoy-team/imjoy-rpc.git"
  },
  "keywords": [
    "imjoy",
    "rpc"
  ],
  "author": "imjoy-team <imjoy.team@gmail.com>",
  "license": "MIT",
  "bugs": {
    "url": "https://github.com/imjoy-team/imjoy-rpc/issues"
  },
  "homepage": "https://github.com/imjoy-team/imjoy-rpc",
  "dependencies": {
    "socket.io-client": "^4.0.1"
  },
  "devDependencies": {
    "@babel/core": "^7.0.0-beta.39",
    "@babel/plugin-syntax-dynamic-import": "^7.0.0-beta.39",
    "@babel/polyfill": "^7.0.0-beta.39",
    "@babel/preset-env": "^7.0.0-beta.39",
    "@types/requirejs": "^2.1.28",
    "babel-core": "^6.26.0",
    "babel-eslint": "^10.1.0",
    "babel-loader": "^8.1.0",
    "babel-runtime": "^6.26.0",
    "chai": "^4.2.0",
    "clean-webpack-plugin": "^0.1.19",
    "copy-webpack-plugin": "^5.0.5",
    "eslint": "^6.8.0",
    "eslint-config-prettier": "^4.2.0",
    "eslint-loader": "^4.0.2",
    "file-loader": "^0.11.2",
    "fs-extra": "^0.30.0",
    "gh-pages": "^2.0.1",
    "html-loader": "^0.5.5",
    "html-webpack-plugin": "^3.2.0",
    "json-loader": "^0.5.4",
    "karma": "^6.3.2",
    "karma-chrome-launcher": "^3.1.0",
    "karma-firefox-launcher": "^1.3.0",
    "karma-mocha": "^1.3.0",
    "karma-sourcemap-loader": "^0.3.8",
    "karma-spec-reporter": "0.0.32",
    "karma-webpack": "^4.0.2",
    "lerna": "^3.8.0",
    "lodash.debounce": "^4.0.8",
    "mocha": "^7.1.2",
    "postcss": "^6.0.2",
    "prettier": "^1.6.1",
    "rimraf": "^2.6.2",
    "schema-utils": "^0.4.3",
    "style-loader": "^0.18.1",
    "url-loader": "^0.5.9",
    "webpack": "^4.0.0",
    "webpack-bundle-analyzer": "^3.3.2",
    "webpack-cli": "^3.1.2",
    "webpack-dev-server": "^3.1.1",
    "webpack-merge": "^4.1.1",
    "workbox-webpack-plugin": "^4.3.1",
    "worker-loader": "^2.0.0",
    "write-file-webpack-plugin": "^4.5.1"
  },
  "eslintConfig": {
    "globals": {
      "document": true,
      "window": true
    }
  }
}<|MERGE_RESOLUTION|>--- conflicted
+++ resolved
@@ -1,10 +1,6 @@
 {
   "name": "imjoy-rpc",
-<<<<<<< HEAD
-  "version": "0.4.0",
-=======
   "version": "0.4.1",
->>>>>>> b1af1951
   "description": "Remote procedure calls for ImJoy.",
   "module": "index.js",
   "scripts": {

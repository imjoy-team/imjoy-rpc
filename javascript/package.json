{
  "name": "imjoy-rpc",
<<<<<<< HEAD
  "version": "0.1.14",
=======
  "version": "0.1.15",
>>>>>>> 83ca8b86
  "description": "Remote procedure calls for ImJoy.",
  "module": "index.js",
  "scripts": {
    "build": "rm -rf dist && npm run build-umd && npm run build-module",
    "build-umd": "webpack --config webpack.config.js --mode development --filename imjoy-rpc.js && webpack --config webpack.config.js --mode production --devtool source-map --filename imjoy-rpc.min.js",
    "build-module": "webpack --config webpack.config.js --mode development --libraryTarget commonjs2 --filename imjoy-rpc.module.js",
    "watch": "webpack --watch --progress --config webpack.config.js --mode development --libraryTarget commonjs2 --filename imjoy-rpc.module.js",
    "serve": "webpack-dev-server --filename imjoy-rpc.js",
    "stats": "webpack --profile --json > stats.json",
    "stats-prod": "webpack --profile --json --mode production > stats-prod.json",
    "analyze": "webpack-bundle-analyzer -p 9999 stats.json",
    "analyze-prod": "webpack-bundle-analyzer -p 9999 stats-prod.json",
    "clean": "rimraf dist/*",
    "deploy": "npm run build && node deploy-site.js",
    "format": "prettier --write \"{src,tests}/**/**\"",
    "check-format": "prettier --check \"{src,tests}/**/**\"",
    "test": "karma start --single-run --browsers ChromeHeadless,FirefoxHeadless karma.conf.js"
  },
  "repository": {
    "type": "git",
    "url": "git+https://github.com/imjoy-team/imjoy-rpc.git"
  },
  "keywords": [
    "imjoy",
    "rpc"
  ],
  "author": "imjoy-team <imjoy.team@gmail.com>",
  "license": "MIT",
  "bugs": {
    "url": "https://github.com/imjoy-team/imjoy-rpc/issues"
  },
  "homepage": "https://github.com/imjoy-team/imjoy-rpc",
  "dependencies": {},
  "devDependencies": {
    "@babel/core": "^7.0.0-beta.39",
    "@babel/plugin-syntax-dynamic-import": "^7.0.0-beta.39",
    "@babel/polyfill": "^7.0.0-beta.39",
    "@babel/preset-env": "^7.0.0-beta.39",
    "@types/requirejs": "^2.1.28",
    "babel-core": "^6.26.0",
    "babel-eslint": "^10.1.0",
    "babel-loader": "8.0.0-beta.2",
    "babel-runtime": "^6.26.0",
    "chai": "^4.2.0",
    "clean-webpack-plugin": "^0.1.19",
    "copy-webpack-plugin": "^5.0.5",
    "eslint": "^6.8.0",
    "eslint-config-prettier": "^4.2.0",
    "eslint-loader": "^4.0.2",
    "file-loader": "^0.11.2",
    "fs-extra": "^0.30.0",
    "gh-pages": "^2.0.1",
    "html-loader": "^0.5.5",
    "html-webpack-plugin": "^3.2.0",
    "json-loader": "^0.5.4",
    "karma": "^4.4.1",
    "karma-chrome-launcher": "^3.1.0",
    "karma-firefox-launcher": "^1.3.0",
    "karma-mocha": "^1.3.0",
    "karma-webpack": "^4.0.2",
    "lerna": "^3.8.0",
    "lodash.debounce": "^4.0.8",
    "mocha": "^7.1.2",
    "postcss": "^6.0.2",
    "prettier": "^1.6.1",
    "rimraf": "^2.6.2",
    "schema-utils": "^0.4.3",
    "style-loader": "^0.18.1",
    "url-loader": "^0.5.9",
    "webpack": "^4.0.0",
    "webpack-bundle-analyzer": "^3.3.2",
    "webpack-cli": "^3.1.2",
    "webpack-dev-server": "^3.1.1",
    "webpack-merge": "^4.1.1",
    "worker-loader": "^2.0.0",
    "write-file-webpack-plugin": "^4.5.1"
  },
  "eslintConfig": {
    "globals": {
      "document": true,
      "window": true
    }
  }
}<|MERGE_RESOLUTION|>--- conflicted
+++ resolved
@@ -1,10 +1,6 @@
 {
   "name": "imjoy-rpc",
-<<<<<<< HEAD
-  "version": "0.1.14",
-=======
   "version": "0.1.15",
->>>>>>> 83ca8b86
   "description": "Remote procedure calls for ImJoy.",
   "module": "index.js",
   "scripts": {

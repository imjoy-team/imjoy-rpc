--- conflicted
+++ resolved
@@ -1,10 +1,6 @@
 {
   "name": "imjoy-rpc",
-<<<<<<< HEAD
-  "version": "0.3.28",
-=======
   "version": "0.3.29",
->>>>>>> 50702b4b
   "description": "Remote procedure calls for ImJoy.",
   "module": "index.js",
   "scripts": {

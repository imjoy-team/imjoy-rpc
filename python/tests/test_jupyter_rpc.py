--- conflicted
+++ resolved
@@ -61,22 +61,14 @@
     assert "id" in kernel
     r = requests.get(f'http://127.0.0.1:{PORT}/api/kernels/{ kernel["id"]}')
     assert "id" in r.json()
-<<<<<<< HEAD
-    print(f'====> Connecting to ws://127.0.0.1:{PORT}/api/kernels/{ kernel["id"]}/channels')
-=======
     print(
         f'====> Connecting to ws://127.0.0.1:{PORT}/api/kernels/{ kernel["id"]}/channels'
     )
->>>>>>> 76234b89
     # Execution request/reply is done on websockets channels
     ws = create_connection(
         f'ws://127.0.0.1:{PORT}/api/kernels/{ kernel["id"]}/channels?session_id=118d14ea4a234b7b9a8e575f9421de24'
     )
-<<<<<<< HEAD
-    print(f'====> Websocket connection established {ws.getstatus()}')
-=======
     print(f"====> Websocket connection established {ws.getstatus()}")
->>>>>>> 76234b89
     yield ws
     ws.close()
 

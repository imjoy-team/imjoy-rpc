"""Provide a websocket client."""
import asyncio
import inspect
import logging
import sys

import msgpack
import shortuuid

from .rpc import RPC

try:
    import js  # noqa: F401
    import pyodide  # noqa: F401

    from .pyodide_websocket import PyodideWebsocketRPCConnection

    def custom_exception_handler(loop, context):
        """Handle exceptions."""
        pass

    # Patch the exception handler to avoid the default one
    asyncio.get_event_loop().set_exception_handler(custom_exception_handler)

    IS_PYODIDE = True
except ImportError:
    import websockets

    IS_PYODIDE = False

logging.basicConfig(stream=sys.stdout)
logger = logging.getLogger("websocket-client")
logger.setLevel(logging.WARNING)

MAX_RETRY = 10000


class WebsocketRPCConnection:
    """Represent a websocket connection."""

    def __init__(self, server_url, client_id, workspace=None, token=None, timeout=60):
        """Set up instance."""
        self._websocket = None
        self._handle_message = None
        assert server_url and client_id
        server_url = server_url + f"?client_id={client_id}"
        if workspace is not None:
            server_url += f"&workspace={workspace}"
        if token:
            server_url += f"&token={token}"
        self._server_url = server_url
        self._reconnection_token = None
        self._listen_task = None
        self._timeout = timeout
        self._opening = False
        self._retry_count = 0
        self._closing = False

    def on_message(self, handler):
        """Handle message."""
        self._handle_message = handler
        self._is_async = inspect.iscoroutinefunction(handler)

    def set_reconnection_token(self, token):
        """Set reconnect token."""
        self._reconnection_token = token

    async def open(self):
        """Open the connection."""
        try:
            if self._opening:
                return await self._opening

            self._opening = asyncio.get_running_loop().create_future()
            server_url = (
                (self._server_url + f"&reconnection_token={self._reconnection_token}")
                if self._reconnection_token
                else self._server_url
            )
            logger.info("Creating a new connection to %s", server_url.split("?")[0])
            self._websocket = await asyncio.wait_for(
                websockets.connect(server_url), self._timeout
            )
            self._listen_task = asyncio.ensure_future(self._listen())
            self._opening.set_result(True)
            self._retry_count = 0
        except Exception as exp:
            if hasattr(exp, "status_code") and exp.status_code == 403:
                self._opening.set_exception(
                    PermissionError(f"Permission denied for {server_url}, error: {exp}")
                )
                # stop retrying
                self._retry_count = MAX_RETRY
            else:
                self._retry_count += 1
                logger.exception("Failed to connect to %s, retrying %d/%d", server_url.split("?")[0], self._retry_count, MAX_RETRY)
        finally:
            if self._opening:
                await self._opening
                self._opening = None
        

    async def emit_message(self, data):
        """Emit a message."""
        assert self._handle_message is not None, "No handler for message"
        if not self._websocket or self._websocket.closed:
            await self.open()
        try:
            await self._websocket.send(data)
        except Exception:
            data = msgpack.unpackb(data)
            logger.exception(f"Failed to send data to {data['to']}")
            raise

    async def _listen(self):
        """Listen to the connection."""
        while True:
            if self._closing:
                break
            try:
                ws = self._websocket
                while not ws.closed:
                    data = await ws.recv()
                    if self._is_async:
                        await self._handle_message(data)
                    else:
                        self._handle_message(data)
            except (
                websockets.exceptions.ConnectionClosedError,
                websockets.exceptions.ConnectionClosedOK,
                ConnectionAbortedError,
                ConnectionResetError,
            ):
                if not self._closing:
                    logger.warning("Connection is broken, reopening a new connection.")
                    await self.open()
                    if self._retry_count >= MAX_RETRY:
                        logger.error(
                            "Failed to connect to %s, max retry reached.",
                            self._server_url.split("?")[0],
                        )
                        break
                    await asyncio.sleep(3)  # Retry in 3 second
                else:
                    logger.info("Websocket connection closed normally")

    async def disconnect(self, reason=None):
        """Disconnect."""
        self._closing = True
        if self._websocket and not self._websocket.closed:
            await self._websocket.close(code=1000)
        if self._listen_task:
            self._listen_task.cancel()
            self._listen_task = None
        logger.info("Websocket connection disconnected (%s)", reason)


def normalize_server_url(server_url):
    """Normalize the server url."""
    if not server_url:
        raise ValueError("server_url is required")

    if server_url.startswith("http://"):
        server_url = server_url.replace("http://", "ws://").rstrip("/") + "/ws"
    elif server_url.startswith("https://"):
        server_url = server_url.replace("https://", "wss://").rstrip("/") + "/ws"

    return server_url


async def login(config):
    """Login to the hypha server."""
    service_id = config.get("login_service_id", "public/*:hypha-login")
    timeout = config.get("login_timeout", 60)
    callback = config.get("login_callback")

    server = await connect_to_server(
<<<<<<< HEAD
        {"name": "initial login client", "server_url": config.get("server_url")}
=======
        {"name": "initial login client", "server_url": server_url, "method_timeout": timeout}
>>>>>>> 0e9a916a
    )
    try:
        svc = await server.get_service(service_id)
        context = await svc.start()
        if callback:
            await callback(context)
        else:
            print(f"Please open your browser and login at {context['login_url']}")

        return await svc.check(context["key"], timeout)
    except Exception as error:
        raise error
    finally:
        await server.disconnect()


async def connect_to_server(config):
    """Connect to RPC via a hypha server."""
    client_id = config.get("client_id")
    if client_id is None:
        client_id = shortuuid.uuid()

    server_url = normalize_server_url(config["server_url"])

    if IS_PYODIDE:
        Connection = PyodideWebsocketRPCConnection
    else:
        Connection = WebsocketRPCConnection

    connection = Connection(
        server_url,
        client_id,
        workspace=config.get("workspace"),
        token=config.get("token"),
        timeout=config.get("method_timeout", 60),
    )
    await connection.open()
    rpc = RPC(
        connection,
        client_id=client_id,
        manager_id="workspace-manager",
        default_context={"connection_type": "websocket"},
        name=config.get("name"),
        method_timeout=config.get("method_timeout"),
        loop=config.get("loop"),
    )
    wm = await rpc.get_remote_service("workspace-manager:default")
    wm.rpc = rpc

    def export(api):
        """Export the api."""
        # Convert class instance to a dict
        if not isinstance(api, dict) and inspect.isclass(type(api)):
            api = {a: getattr(api, a) for a in dir(api)}
        api["id"] = "default"
        api["name"] = config.get("name", "default")
        return asyncio.ensure_future(rpc.register_service(api, overwrite=True))

    async def get_plugin(query):
        """Get a plugin."""
        return await wm.get_service(query + ":default")

    async def disconnect():
        """Disconnect the rpc and server connection."""
        await rpc.disconnect()
        await connection.disconnect()

    wm.export = export
    wm.get_plugin = get_plugin
    wm.list_plugins = wm.list_services
    wm.disconnect = disconnect
    wm.register_codec = rpc.register_codec

    if config.get("webrtc", False):
        from .webrtc_client import AIORTC_AVAILABLE, register_rtc_service

        if not AIORTC_AVAILABLE:
            raise Exception("aiortc is not available, please install it first.")
        await register_rtc_service(wm, client_id + "-rtc", config.get("webrtc_config"))

    if "get_service" in wm or "getService" in wm:
        _get_service = wm.get_service or wm.getService

        async def get_service(query, webrtc=None, webrtc_config=None):
            assert webrtc in [
                None,
                True,
                False,
                "auto",
            ], "webrtc must be true, false or 'auto'"
            svc = await _get_service(query)
            if webrtc in [True, "auto"]:
                from .webrtc_client import AIORTC_AVAILABLE, get_rtc_service

                if ":" in svc.id and "/" in svc.id and AIORTC_AVAILABLE:
                    client = svc.id.split(":")[0]
                    try:
                        # Assuming that the client registered a webrtc service with the client_id + "-rtc"
                        peer = await get_rtc_service(
                            wm,
                            client + ":" + client.split("/")[1] + "-rtc",
                            webrtc_config,
                        )
                        rtc_svc = await peer.get_service(svc.id.split(":")[1])
                        rtc_svc._webrtc = True
                        rtc_svc._peer = peer
                        rtc_svc._service = svc
                        return rtc_svc
                    except Exception:
                        logger.warning(
                            "Failed to get webrtc service, using websocket connection"
                        )
                if webrtc is True:
                    if not AIORTC_AVAILABLE:
                        raise Exception(
                            "aiortc is not available, please install it first."
                        )
                    raise Exception("Failed to get the service via webrtc")
            return svc

        wm["get_service"] = get_service
        wm["getService"] = get_service
    return wm<|MERGE_RESOLUTION|>--- conflicted
+++ resolved
@@ -175,11 +175,7 @@
     callback = config.get("login_callback")
 
     server = await connect_to_server(
-<<<<<<< HEAD
-        {"name": "initial login client", "server_url": config.get("server_url")}
-=======
-        {"name": "initial login client", "server_url": server_url, "method_timeout": timeout}
->>>>>>> 0e9a916a
+        {"name": "initial login client", "server_url": config.get("server_url"), "method_timeout": timeout}
     )
     try:
         svc = await server.get_service(service_id)

"""Provide the RPC."""
import asyncio
import inspect
import io
import logging
import os
import sys
import threading
import traceback
import uuid
import weakref
from collections import OrderedDict
from functools import reduce

from .utils import (
    FuturePromise,
    MessageEmitter,
    ReferenceStore,
    dotdict,
    format_traceback,
)

API_VERSION = "0.2.3"

logging.basicConfig(stream=sys.stdout)
logger = logging.getLogger("RPC")


def index_object(obj, ids):
    """Index an object."""
    if isinstance(ids, str):
        return index_object(obj, ids.split("."))
    elif len(ids) == 0:
        return obj
    else:
        if isinstance(obj, dict):
            _obj = obj[ids[0]]
        elif isinstance(obj, (list, tuple)):
            _obj = obj[int(ids[0])]
        else:
            _obj = getattr(obj, ids[0])
        return index_object(_obj, ids[1:])


class RPC(MessageEmitter):
    """Represent the RPC."""

    def __init__(self, connection, rpc_context, config=None, codecs=None):
        """Set up instance."""
        self.manager_api = {}
        self.services = {}
        self._object_store = {}
        self._method_weakmap = weakref.WeakKeyDictionary()
        self._object_weakmap = weakref.WeakKeyDictionary()
        self._local_api = None
        self._remote_set = False
        self._store = ReferenceStore()
        self._remote_interface = None
        self._codecs = codecs or {}
        self.work_dir = os.getcwd()
        self.abort = threading.Event()
        self.id = None

        self.rpc_context = rpc_context

        if config is None:
            config = {}
        self.set_config(config)

        self._remote_logger = dotdict({"info": self._log, "error": self._error})
        super().__init__(self._remote_logger)

        try:
            # FIXME: What exception do we expect?
            self.loop = asyncio.get_event_loop()
<<<<<<< HEAD
        except RuntimeError:
=======
        except Exception:
>>>>>>> b600e390
            self.loop = asyncio.new_event_loop()
            asyncio.set_event_loop(self.loop)

        if connection is not None:
            self._connection = connection
            self._setup_handlers(connection)

        self.check_modules()

    def init(self):
        """Initialize the RPC."""
        logger.info("%s initialized", self.config.name)
        self._connection.emit(
            {
                "type": "initialized",
                "config": dict(self.config),
                "peer_id": self._connection.peer_id,
            }
        )

<<<<<<< HEAD
    def reset(self):
        self._event_handlers = {}
        self.services = {}
        self._object_store = {}
        self._method_weakmap = weakref.WeakKeyDictionary()
        self._object_weakmap = weakref.WeakKeyDictionary()
        self._local_api = None
        self._remote_set = False
        self._store = ReferenceStore()
        self._remote_interface = None

    def disconnect(self, detail):
        self.reset()
=======
    def start(self):
        """Start the RPC."""
        self.run_forever()

    def register(self, plugin_path):
        """Register a plugin."""
        # FIXME: What happens here?
        # service = Service(plugin_path)

    def disconnect(self, conn):
        """Disconnect."""
>>>>>>> b600e390

    def default_exit(self):
        """Exit default."""
        logger.info("Terminating plugin: %s", self.id)
        self.abort.set()

    def set_config(self, config):
        """Set config."""
        if config is not None:
            config = dotdict(config)
        else:
            config = dotdict()
        self.id = config.id or self.id or str(uuid.uuid4())
        self.allow_execution = config.allow_execution or False
        self.config = dotdict(
            {
                "allow_execution": self.allow_execution,
                "api_version": API_VERSION,
                "dedicated_thread": True,
                "description": config.description or "[TODO]",
                "id": self.id,
                "lang": "python",
                "name": config.name or "ImJoy RPC Python",
                "type": "rpc-worker",
                "work_dir": self.work_dir,
                "version": config.version or "0.1.0",
            }
        )

    def get_remote(self):
        """Return the remote interface."""
        return self._remote_interface

    def set_interface(self, api, config=None):
        """Set interface."""
        # TODO: setup forwarding_functions
        if config:
            self.set_config(config)

        # store it in a docdict such that the methods are hashable
        self._local_api = dotdict(api) if isinstance(api, dict) else api

        if not self._remote_set:
            self._fire("interfaceAvailable")
        else:
            self.send_interface()

        # we might installed modules when solving requirements
        # so let's check it again
        self.check_modules()

    def check_modules(self):
        """Check if all the modules exists."""
        try:
            import numpy as np

            self.NUMPY_MODULE = np
        except ImportError:
            self.NUMPY_MODULE = False
            logger.warning(
                "Failed to import numpy, ndarray encoding/decoding will not work"
            )

    def request_remote(self):
        self._connection.emit({"type": "getInterface"})

    def send_interface(self):
        """Send interface."""
        if self._local_api is None:
            raise Exception("interface is not set.")
        if isinstance(self._local_api, dict):
            api = {
                a: self._local_api[a]
                for a in self._local_api.keys()
                if not a.startswith("_")
            }
        elif inspect.isclass(type(self._local_api)):
            api = {
                a: getattr(self._local_api, a)
                for a in dir(self._local_api)
                if not a.startswith("_")
            }
        else:
            raise Exception("unsupported api export")

        if "exit" in api:
            ext = api["exit"]

            def exit_wrapper():
                try:
                    ext()
                finally:
                    self.default_exit()

            api["exit"] = exit_wrapper
        else:
            api["exit"] = self.default_exit

        api = self._encode(api, True)
        self._connection.emit({"type": "setInterface", "api": api})

    def _dispose_object(self, object_id):
        if object_id in self._object_store:
            del self._object_store[object_id]
        else:
            raise Exception("Object (id={}) not found.".format(object_id))

    def dispose_object(self, obj):
        """Dispose object."""
        if obj in self._object_weakmap:
            object_id = self._object_weakmap[obj]
        else:
            raise Exception("Invalid object")

        def pfunc(resolve, reject):
            """Handle plugin function."""

            def handle_disposed(data):
                """Handle disposed."""
                if "error" in data:
                    reject(data["error"])
                else:
                    resolve(None)

            self._connection.once("disposed", handle_disposed)
            self._connection.emit({"type": "disposeObject", "object_id": object_id})

        return FuturePromise(pfunc, self._remote_logger)

    def _gen_remote_method(self, target_id, name, plugin_id=None):
        """Return remote method."""

        def remote_method(*arguments, **kwargs):
            """Run remote method."""
            arguments = list(arguments)
            # wrap keywords to a dictionary and pass to the last argument
            if kwargs:
                arguments = arguments + [kwargs]

            def pfunc(resolve, reject):
                encoded_promise = self.wrap([resolve, reject])
                # store the key id for removing them from the reference store together
                resolve.__promise_pair = encoded_promise[0]["_rvalue"]
                reject.__promise_pair = encoded_promise[1]["_rvalue"]

                if name in ["register", "registerService", "export", "on"]:
                    args = self.wrap(arguments, as_interface=True)
                else:
                    args = self.wrap(arguments)

                call_func = {
                    "type": "method",
                    "target_id": target_id,
                    "name": name,
                    "object_id": plugin_id,
                    "args": args,
                    "promise": encoded_promise,
                }
                self._connection.emit(call_func)

            return FuturePromise(pfunc, self._remote_logger)

        remote_method.__remote_method = True  # pylint: disable=protected-access
        return remote_method

    def _gen_remote_callback(self, target_id, cid, with_promise):
        """Return remote callback."""
        if with_promise:

            def remote_callback(*arguments, **kwargs):
                # wrap keywords to a dictionary and pass to the last argument
                arguments = list(arguments)
                if kwargs:
                    arguments = arguments + [kwargs]

                def pfunc(resolve, reject):
                    encoded_promise = self.wrap([resolve, reject])
                    # store the key id
                    # for removing them from the reference store together
                    resolve.__promise_pair = encoded_promise[0]["_rvalue"]
                    reject.__promise_pair = encoded_promise[1]["_rvalue"]
                    self._connection.emit(
                        {
                            "type": "callback",
                            "id": cid,
                            "target_id": target_id,
                            # 'object_id'  : self.id,
                            "args": self.wrap(arguments),
                            "promise": encoded_promise,
                        }
                    )

                return FuturePromise(pfunc, self._remote_logger)

        else:

            def remote_callback(*arguments, **kwargs):
                # wrap keywords to a dictionary and pass to the last argument
                arguments = list(arguments)
                if kwargs:
                    arguments = arguments + [kwargs]
                self._connection.emit(
                    {
                        "type": "callback",
                        "id": cid,
                        "target_id": target_id,
                        # 'object_id'  : self.id,
                        "args": self.wrap(arguments),
                    }
                )

        return remote_callback

    def set_remote_interface(self, api):
        """Set remote interface."""
        _remote = self._decode(api, False)
        # update existing interface instead of recreating it
        if self._remote_interface:
            for k in _remote:
                self._remote_interface[k] = _remote[k]
        else:
            self._remote_interface = _remote
        self._fire("remoteReady")
        self._run_with_context(self._set_remote_api, _remote)

    def _set_remote_api(self, _remote):
        """Set remote API."""
        self.rpc_context.api = _remote
        self.rpc_context.api.WORK_DIR = self.work_dir
        if "config" not in self.rpc_context.api:
            self.rpc_context.api.config = dotdict()
        self.rpc_context.api.config.work_dir = self.work_dir

    def _log(self, info):
        self._connection.emit({"type": "log", "message": info})

    def _error(self, error):
        self._connection.emit({"type": "error", "message": error})

    def _call_method(self, method, *args, resolve=None, reject=None, method_name=None):
        try:
            result = method(*args)
            if result is not None and inspect.isawaitable(result):

                async def _wait(result):
                    try:
                        result = await result
                        if resolve is not None:
                            resolve(result)
                        elif result is not None:
                            logger.debug("returned value %s", result)
<<<<<<< HEAD
                    except Exception:
=======
                    except Exception as err:
>>>>>>> b600e390
                        traceback_error = traceback.format_exc()
                        logger.exception("Error in method %s", err)
                        self._connection.emit(
                            {"type": "error", "message": traceback_error}
                        )
                        if reject is not None:
                            reject(Exception(format_traceback(traceback_error)))

                asyncio.ensure_future(_wait(result))
            else:
                if resolve is not None:
                    resolve(result)
<<<<<<< HEAD
        except Exception:
=======
        except Exception as err:
>>>>>>> b600e390
            traceback_error = traceback.format_exc()
            logger.error("Error in method %s: %s", method_name, err)
            self._connection.emit({"type": "error", "message": traceback_error})
            if reject is not None:
                reject(Exception(format_traceback(traceback_error)))

    def _run_with_context(self, func, *args, **kwargs):
        self.rpc_context.run_with_context(self.id, func, *args, **kwargs)

    def _setup_handlers(self, connection):
        connection.on("init", self.init)
        connection.on("execute", self._handle_execute)
        connection.on("method", self._handle_method)
        connection.on("callback", self._handle_callback)
        connection.on("error", self._handle_error)
        connection.on("disconnected", self._disconnected_hanlder)
        connection.on("getInterface", self._get_interface_handler)
        connection.on("setInterface", self._set_interface_handler)
        connection.on("interfaceSetAsRemote", self._remote_set_handler)
        connection.on("disposeObject", self._dispose_object_handler)

    def _dispose_object_handler(self, data):
        try:
            self._dispose_object(data["object_id"])
            self._connection.emit({"type": "disposed"})
        except Exception as e:
            logger.error("failed to dispose object: %s", e)
            self._connection.emit({"type": "disposed", "error": str(e)})

    def _disconnected_hanlder(self, data):
        self._fire("beforeDisconnect")
        self._connection.disconnect()
        self._fire("disconnected", data)

    def _get_interface_handler(self, data):
        if self._local_api is not None:
            self.send_interface()
        else:
            self.once("interfaceAvailable", self.send_interface)

    def _set_interface_handler(self, data):
        self.set_remote_interface(data["api"])
        self._connection.emit({"type": "interfaceSetAsRemote"})

    def _remote_set_handler(self, data):
        self._remote_set = True
        self._fire("interfaceSetAsRemote")

    def _handle_execute(self, data):
        if self.allow_execution:
            try:
                t = data["code"]["type"]
                if t == "script":
                    content = data["code"]["content"]
                    # TODO: fix the imjoy module such that it will
                    # stick to the current context api
                    exec(content)
                elif t == "requirements":
                    pass
                else:
                    raise Exception("unsupported type")
                self._connection.emit({"type": "executed"})
            except Exception as err:
                traceback_error = traceback.format_exc()
                logger.exception("Error during execution: %s", err)
                self._connection.emit({"type": "executed", "error": traceback_error})
        else:
            self._connection.emit(
                {"type": "executed", "error": "execution is not allowed"}
            )
            logger.warn("execution is blocked due to allow_execution=False")

    def _handle_method(self, data):
        reject = None
        try:
            if "promise" in data:
                resolve, reject = self.unwrap(data["promise"], False)
            _interface = self._object_store[data["object_id"]]
            method = index_object(_interface, data["name"])
            if "promise" in data:
                args = self.unwrap(data["args"], True)
                # args.append({'id': self.id})
                self._run_with_context(
                    self._call_method,
                    method,
                    *args,
                    resolve=resolve,
                    reject=reject,
                    method_name=data["name"]
                )
            else:
                args = self.unwrap(data["args"], True)
                # args.append({'id': self.id})
                self._run_with_context(
                    self._call_method, method, *args, method_name=data["name"]
                )
<<<<<<< HEAD
        except Exception:
=======
        except Exception as err:
>>>>>>> b600e390
            traceback_error = traceback.format_exc()
            logger.exception("Error during calling method: %s", err)
            self._connection.emit({"type": "error", "message": traceback_error})
            if callable(reject):
                reject(traceback_error)

    def _handle_callback(self, data):
        reject = None
        try:
            if "promise" in data:
                resolve, reject = self.unwrap(data["promise"], False)
                method = self._store.fetch(data["id"])
                if method is None:
                    raise Exception(
                        "Callback function can only called once, "
                        "if you want to call a function for multiple times, "
                        "please make it as a plugin api function. "
                        "See https://imjoy.io/docs for more details."
                    )
                args = self.unwrap(data["args"], True)
                self._run_with_context(
                    self._call_method,
                    method,
                    *args,
                    resolve=resolve,
                    reject=reject,
                    method_name=data["id"]
                )

            else:
                method = self._store.fetch(data["id"])
                if method is None:
                    raise Exception(
                        "Callback function can only called once, "
                        "if you want to call a function for multiple times, "
                        "please make it as a plugin api function. "
                        "See https://imjoy.io/docs for more details."
                    )
                args = self.unwrap(data["args"], True)
                self._run_with_context(
                    self._call_method, method, *args, method_name=data["id"]
                )
        except Exception as err:
            traceback_error = traceback.format_exc()
            logger.exception("error when calling callback function: %s", err)
            self._connection.emit({"type": "error", "message": traceback_error})
            if callable(reject):
                reject(traceback_error)

    def _handle_error(self, detail):
        self._fire("error", detail)

    def wrap(self, args, as_interface=False):
        """Wrap arguments."""
        wrapped = self._encode(args, as_interface=as_interface)
        return wrapped

    def _encode(self, a_object, as_interface=False, object_id=None):
        """Encode object."""
        if isinstance(a_object, (int, float, bool, str, bytes)) or a_object is None:
            return a_object

        if callable(a_object):
            if as_interface:
                if not object_id:
                    raise Exception("object_id is not specified.")
                b_object = {
                    "_rtype": "interface",
                    "_rtarget_id": self._connection.peer_id,
                    "_rintf": object_id,
                    "_rvalue": as_interface,
                }
                try:
                    self._method_weakmap[a_object] = b_object
                except Exception:
                    pass
            elif a_object in self._method_weakmap:
                b_object = self._method_weakmap[a_object]
            else:
                cid = self._store.put(a_object)
                b_object = {
                    "_rtype": "callback",
                    "_rname": a_object.__name__,
                    "_rtarget_id": self._connection.peer_id,
                    "_rvalue": cid,
                }
            return b_object

        if isinstance(a_object, tuple):
            a_object = list(a_object)

        if isinstance(a_object, dotdict):
            a_object = dict(a_object)

        # skip if already encoded
        if isinstance(a_object, dict) and "_rtype" in a_object:
            # make sure the interface functions are encoded
            if "_rintf" in a_object:
                temp = a_object["_rtype"]
                del a_object["_rtype"]
                b_object = self._encode(a_object, as_interface, object_id)
                b_object._rtype = temp
            else:
                b_object = a_object
            return b_object

        isarray = isinstance(a_object, list)
        b_object = None

        encoded_obj = None
        for tp in self._codecs:
            codec = self._codecs[tp]
            if codec.encoder and isinstance(a_object, codec.type):
                # TODO: what if multiple encoders found
                encoded_obj = codec.encoder(a_object)
                if isinstance(encoded_obj, dict) and "_rtype" not in encoded_obj:
                    encoded_obj["_rtype"] = codec.name
                # encode the functions in the interface object
                if isinstance(encoded_obj, dict) and "_rintf" in encoded_obj:
                    temp = encoded_obj["_rtype"]
                    del encoded_obj["_rtype"]
                    encoded_obj = self._encode(encoded_obj, True)
                    encoded_obj["_rtype"] = temp
                b_object = encoded_obj
                return b_object

        if self.NUMPY_MODULE and isinstance(
            a_object, (self.NUMPY_MODULE.ndarray, self.NUMPY_MODULE.generic)
        ):
            v_bytes = a_object.tobytes()
            b_object = {
                "_rtype": "ndarray",
                "_rvalue": v_bytes,
                "_rshape": a_object.shape,
                "_rdtype": str(a_object.dtype),
            }

        elif isinstance(a_object, Exception):
            b_object = {"_rtype": "error", "_rvalue": str(a_object)}
        elif isinstance(a_object, memoryview):
            b_object = {"_rtype": "memoryview", "_rvalue": a_object.tobytes()}
        elif isinstance(
            a_object, (io.IOBase, io.TextIOBase, io.BufferedIOBase, io.RawIOBase)
        ):
            b_object = {
                "_rtype": "blob",
                "_rvalue": a_object.read(),
                "_rmime": "application/octet-stream",
            }
        # NOTE: "typedarray" is not used
        elif isinstance(a_object, OrderedDict):
            b_object = {
                "_rtype": "orderedmap",
                "_rvalue": self._encode(list(a_object), as_interface),
            }
        elif isinstance(a_object, set):
            b_object = {
                "_rtype": "set",
                "_rvalue": self._encode(list(a_object), as_interface),
            }
        elif hasattr(a_object, "_rintf") and a_object._rintf is True:
            b_object = self._encode(a_object, True)
        elif isinstance(a_object, (list, dict)) or inspect.isclass(type(a_object)):
            b_object = [] if isarray else {}
            if not isinstance(a_object, (list, dict)) and inspect.isclass(
                type(a_object)
            ):
                a_object_norm = {
                    a: getattr(a_object, a)
                    for a in dir(a_object)
                    if not a.startswith("_")
                }
                # always encode class instance as interface
                as_interface = True
            else:
                a_object_norm = a_object

            keys = range(len(a_object_norm)) if isarray else a_object_norm.keys()
            # encode interfaces
            if (not isarray and a_object_norm.get("_rintf")) or as_interface:
                if object_id is None:
                    object_id = str(uuid.uuid4())
                    self._object_store[object_id] = a_object

                has_function = False
                for key in keys:
                    if isinstance(key, str) and key.startswith("_"):
                        continue
                    encoded = self._encode(
                        a_object_norm[key],
                        as_interface + "." + str(key)
                        if isinstance(as_interface, str)
                        else str(key),
                        # We need to convert to a string here,
                        # otherwise 0 will not be truthy.
                        object_id,
                    )
                    if callable(a_object_norm[key]):
                        has_function = True
                    if isarray:
                        b_object.append(encoded)
                    else:
                        b_object[key] = encoded
                # TODO: how to despose list object? create a wrapper for list?
                if not isarray and has_function:
                    b_object["_rintf"] = object_id
                # remove interface when closed
                if "on" in a_object_norm and callable(a_object_norm["on"]):

                    def remove_interface(_):
                        if object_id in self._object_store:
                            del self._object_store[object_id]

                    a_object_norm["on"]("close", remove_interface)
            else:
                for key in keys:
                    if isarray:
                        b_object.append(self._encode(a_object_norm[key]))
                    else:
                        b_object[key] = self._encode(a_object_norm[key])
        else:
            raise Exception("imjoy-rpc: Unsupported data type:" + str(a_object))
        return b_object

    def unwrap(self, args, with_promise):
        """Unwrap arguments."""
        # wraps each callback so that the only one could be called
        result = self._decode(args, with_promise)
        return result

    def _decode(self, a_object, with_promise):
        """Decode object."""
        if a_object is None:
            return a_object
        if isinstance(a_object, dict) and "_rtype" in a_object:
            b_object = None
            if (
                self._codecs.get(a_object["_rtype"])
                and self._codecs[a_object["_rtype"]].decoder
            ):
                if "_rintf" in a_object:
                    temp = a_object["_rtype"]
                    del a_object["_rtype"]
                    a_object = self._decode(a_object, with_promise)
                    a_object["_rtype"] = temp
                b_object = self._codecs[a_object["_rtype"]].decoder(a_object)
            elif a_object["_rtype"] == "callback":
                b_object = self._gen_remote_callback(
                    a_object.get("_rtarget_id"), a_object["_rvalue"], with_promise
                )
            elif a_object["_rtype"] == "interface":
                b_object = self._gen_remote_method(
                    a_object.get("_rtarget_id"), a_object["_rvalue"], a_object["_rintf"]
                )
            elif a_object["_rtype"] == "ndarray":
                # create build array/tensor if used in the plugin
                try:
                    if isinstance(a_object["_rvalue"], (list, tuple)):
                        a_object["_rvalue"] = reduce(
                            (lambda x, y: x + y), a_object["_rvalue"]
                        )
                    elif not isinstance(a_object["_rvalue"], bytes):
                        raise Exception(
                            "Unsupported data type: " + str(type(a_object["_rvalue"]))
                        )
                    if self.NUMPY_MODULE:
                        b_object = self.NUMPY_MODULE.frombuffer(
                            a_object["_rvalue"], dtype=a_object["_rdtype"]
                        ).reshape(tuple(a_object["_rshape"]))

                    else:
                        b_object = a_object
                        logger.warn("numpy is not available, failed to decode ndarray")

                except Exception as exc:
                    logger.debug("Error in converting: %s", exc)
                    b_object = a_object
                    raise exc
            elif a_object["_rtype"] == "memoryview":
                b_object = memoryview(a_object["_rvalue"])
            elif a_object["_rtype"] == "blob":
                if isinstance(a_object["_rvalue"], str):
                    b_object = io.StringIO(a_object["_rvalue"])
                elif isinstance(a_object["_rvalue"], bytes):
                    b_object = io.BytesIO(a_object["_rvalue"])
                else:
                    raise Exception(
                        "Unsupported blob value type: " + str(type(a_object["_rvalue"]))
                    )
            elif a_object["_rtype"] == "typedarray":
                if self.NUMPY_MODULE:
                    b_object = self.NUMPY_MODULE.frombuffer(
                        a_object["_rvalue"], dtype=a_object["_rdtype"]
                    )
                else:
                    b_object = a_object["_rvalue"]
            elif a_object["_rtype"] == "orderedmap":
                b_object = OrderedDict(self._decode(a_object["_rvalue"], with_promise))
            elif a_object["_rtype"] == "set":
                b_object = set(self._decode(a_object["_rvalue"], with_promise))
            elif a_object["_rtype"] == "error":
                b_object = Exception(a_object["_rvalue"])
            else:
                # make sure all the interface functions are decoded
                if "_rintf" in a_object:
                    temp = a_object["_rtype"]
                    del a_object["_rtype"]
                    a_object = self._decode(a_object, with_promise)
                    a_object["_rtype"] = temp
                b_object = a_object
        elif isinstance(a_object, (dict, list, tuple)):
            if isinstance(a_object, tuple):
                a_object = list(a_object)
            isarray = isinstance(a_object, list)
            b_object = [] if isarray else dotdict()
            keys = range(len(a_object)) if isarray else a_object.keys()
            for key in keys:
                val = a_object[key]
                if isarray:
                    b_object.append(self._decode(val, with_promise))
                else:
                    b_object[key] = self._decode(val, with_promise)
        else:
            b_object = a_object

        # object id, used for dispose the object
        if isinstance(a_object, dict) and a_object.get("_rintf"):
            # make the dict hashable
            if isinstance(b_object, dict) and not isinstance(b_object, dotdict):
                b_object = dotdict(b_object)
            self._object_weakmap[b_object] = a_object.get("_rintf")
        return b_object<|MERGE_RESOLUTION|>--- conflicted
+++ resolved
@@ -73,11 +73,7 @@
         try:
             # FIXME: What exception do we expect?
             self.loop = asyncio.get_event_loop()
-<<<<<<< HEAD
         except RuntimeError:
-=======
-        except Exception:
->>>>>>> b600e390
             self.loop = asyncio.new_event_loop()
             asyncio.set_event_loop(self.loop)
 
@@ -98,8 +94,8 @@
             }
         )
 
-<<<<<<< HEAD
     def reset(self):
+        """Reset."""
         self._event_handlers = {}
         self.services = {}
         self._object_store = {}
@@ -110,21 +106,9 @@
         self._store = ReferenceStore()
         self._remote_interface = None
 
-    def disconnect(self, detail):
-        self.reset()
-=======
-    def start(self):
-        """Start the RPC."""
-        self.run_forever()
-
-    def register(self, plugin_path):
-        """Register a plugin."""
-        # FIXME: What happens here?
-        # service = Service(plugin_path)
-
     def disconnect(self, conn):
         """Disconnect."""
->>>>>>> b600e390
+        self.reset()
 
     def default_exit(self):
         """Exit default."""
@@ -376,11 +360,7 @@
                             resolve(result)
                         elif result is not None:
                             logger.debug("returned value %s", result)
-<<<<<<< HEAD
-                    except Exception:
-=======
                     except Exception as err:
->>>>>>> b600e390
                         traceback_error = traceback.format_exc()
                         logger.exception("Error in method %s", err)
                         self._connection.emit(
@@ -393,11 +373,7 @@
             else:
                 if resolve is not None:
                     resolve(result)
-<<<<<<< HEAD
-        except Exception:
-=======
         except Exception as err:
->>>>>>> b600e390
             traceback_error = traceback.format_exc()
             logger.error("Error in method %s: %s", method_name, err)
             self._connection.emit({"type": "error", "message": traceback_error})
@@ -494,11 +470,7 @@
                 self._run_with_context(
                     self._call_method, method, *args, method_name=data["name"]
                 )
-<<<<<<< HEAD
-        except Exception:
-=======
         except Exception as err:
->>>>>>> b600e390
             traceback_error = traceback.format_exc()
             logger.exception("Error during calling method: %s", err)
             self._connection.emit({"type": "error", "message": traceback_error})

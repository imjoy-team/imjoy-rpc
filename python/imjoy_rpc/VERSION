--- conflicted
+++ resolved
@@ -1,7 +1,3 @@
 {
-<<<<<<< HEAD
-    "version": "0.5.25"
-=======
     "version": "0.5.25.post0"
->>>>>>> 387bcd51
 }
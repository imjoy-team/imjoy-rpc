{
<<<<<<< HEAD
    "version": "0.5.1"
=======
    "version": "0.5.2"
>>>>>>> fe33e3fc
}<|MERGE_RESOLUTION|>--- conflicted
+++ resolved
@@ -1,7 +1,3 @@
 {
-<<<<<<< HEAD
-    "version": "0.5.1"
-=======
     "version": "0.5.2"
->>>>>>> fe33e3fc
 }
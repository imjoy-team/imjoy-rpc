--- conflicted
+++ resolved
@@ -1,5 +1,4 @@
 import uuid
-<<<<<<< HEAD
 from IPython import get_ipython
 
 from ipykernel.comm import Comm
@@ -39,11 +38,6 @@
         get_ipython().kernel.comm_manager.register_target(
             target, self._create_new_connection
         )
-=======
-
-from ipykernel.comm import Comm
-from imjoy_rpc.utils import MessageEmitter, dotdict
->>>>>>> c09a50f5
 
     def _create_new_connection(self, comm, open_msg):
         connection_id.set(comm.comm_id)
@@ -83,21 +77,11 @@
         self.comm = comm
         self.peer_id = str(uuid.uuid4())
         self.debug = True
-<<<<<<< HEAD
 
         def msg_cb(msg):
             data = msg["content"]["data"]
             # TODO: remove the exception for "initialize"
             if data.get("peer_id") == self.peer_id or data.get("type") == "initialize":
-=======
-
-    def connect(self):
-        comm = Comm(target_name=self.channel, data={"channel": self.channel},)
-
-        def msg_cb(msg):
-            data = msg["content"]["data"]
-            if data.get("peer_id") == self.peer_id:
->>>>>>> c09a50f5
                 if "type" in data:
                     if "__buffer_paths__" in data:
                         buffer_paths = data["__buffer_paths__"]
@@ -109,35 +93,8 @@
 
         comm.on_msg(msg_cb)
 
-<<<<<<< HEAD
-        # def remove_channel():
-        #     self.comm = None
-
-        # comm.on_close(remove_channel)
-        # self.emit(
-        #     {
-        #         "type": "initialized",
-        #         "config": dict(self.config),
-        #         "peer_id": self.peer_id,
-        #     }
-        # )
-
     def connect(self):
         pass
-=======
-        def remove_channel():
-            self.comm = None
-
-        comm.on_close(remove_channel)
-        self.comm = comm
-        self.emit(
-            {
-                "type": "initialized",
-                "config": dict(self.config),
-                "peer_id": self.peer_id,
-            }
-        )
->>>>>>> c09a50f5
 
     def disconnect(self):
         pass

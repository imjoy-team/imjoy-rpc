--- conflicted
+++ resolved
@@ -70,21 +70,15 @@
 
         self._codecs[config["name"]] = dotdict(config)
 
-<<<<<<< HEAD
     def start(self, target="imjoy_rpc", on_ready_callback=None, on_error_callback=None):
+        """Start."""
         def registered(comm, open_msg):
+            """Registered."""
             self._create_new_connection(
                 comm, open_msg, on_ready_callback, on_error_callback
             )
 
         get_ipython().kernel.comm_manager.register_target(target, registered)
-=======
-    def start(self, target="imjoy_rpc"):
-        """Start."""
-        get_ipython().kernel.comm_manager.register_target(
-            target, self._create_new_connection
-        )
->>>>>>> b600e390
 
     def init(self, config=None):
         """Initialize the connection."""
@@ -95,14 +89,10 @@
 
         self.set_interface({"setup": setup}, config)
 
-<<<<<<< HEAD
     def _create_new_connection(
         self, comm, open_msg, on_ready_callback, on_error_callback
     ):
-=======
-    def _create_new_connection(self, comm, open_msg):
         """Create a new connection."""
->>>>>>> b600e390
         connection_id.set(comm.comm_id)
         connection = ColabCommConnection(self.default_config, comm, open_msg)
 

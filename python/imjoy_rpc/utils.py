"""Provide utility functions for RPC."""
import sys

if sys.version_info < (3, 7):
    import aiocontextvars  # noqa: F401
import contextvars
import asyncio
import copy
import uuid
import traceback
import threading
from werkzeug.local import Local


class dotdict(dict):  # pylint: disable=invalid-name
    """Access dictionary attributes with dot.notation."""

    __getattr__ = dict.get
    __setattr__ = dict.__setitem__
    __delattr__ = dict.__delitem__

    def __hash__(self):
        """Return the hash."""
        # TODO: is there any performance impact?
        return hash(tuple(sorted(self.items())))

    def __deepcopy__(self, memo=None):
        """Make a deep copy."""
        return dotdict(copy.deepcopy(dict(self), memo=memo))


def format_traceback(traceback_string):
    """Format traceback."""
    formatted_lines = traceback_string.splitlines()
    # remove the second and third line
    formatted_lines.pop(1)
    formatted_lines.pop(1)
    formatted_error_string = "\n".join(formatted_lines)
    formatted_error_string = formatted_error_string.replace(
        'File "<string>"', "Plugin script"
    )
    return formatted_error_string


class ReferenceStore:
    """Represent a reference store."""

    def __init__(self):
        """Set up store."""
        self._store = {}

    @staticmethod
    def _gen_id():
        """Generate an id."""
        return str(uuid.uuid4())

    def put(self, obj):
        """Put an object into the store."""
        id_ = self._gen_id()
        self._store[id_] = obj
        return id_

    def fetch(self, search_id):
        """Fetch an object from the store by id."""
        if search_id not in self._store:
            return None
        obj = self._store[search_id]
        if not hasattr(obj, "__remote_method"):
            del self._store[search_id]
        if hasattr(obj, "__promise_pair"):
            self.fetch(obj.__promise_pair)
        return obj


class Promise(object):  # pylint: disable=useless-object-inheritance
    """Represent a promise."""

    def __init__(self, pfunc, logger=None):
        """Set up promise."""
        self._resolve_handler = None
        self._finally_handler = None
        self._catch_handler = None
        self._logger = logger

        def resolve(*args, **kwargs):
            self.resolve(*args, **kwargs)

        def reject(*args, **kwargs):
            self.reject(*args, **kwargs)

        pfunc(resolve, reject)

    def resolve(self, result):
        """Resolve promise."""
        try:
            if self._resolve_handler:
                self._resolve_handler(result)
        except Exception as exc:  # pylint: disable=broad-except
            if self._catch_handler:
                self._catch_handler(exc)
            elif not self._finally_handler:
                if self._logger:
                    self._logger.error("Uncaught Exception: {}".format(exc))
        finally:
            if self._finally_handler:
                self._finally_handler()

    def reject(self, error):
        """Reject promise."""
        try:
            if self._catch_handler:
                self._catch_handler(error)
            elif not self._finally_handler:
                if self._logger:
                    self._logger.error("Uncaught Exception: {}".format(error))
        finally:
            if self._finally_handler:
                self._finally_handler()

    def then(self, handler):
        """Implement then callback.

        Set handler and return the promise.
        """
        self._resolve_handler = handler
        return self

    def finally_(self, handler):
        """Implement finally callback.

        Set handler and return the promise.
        """
        self._finally_handler = handler
        return self

    def catch(self, handler):
        """Implement catch callback.

        Set handler and return the promise.
        """
        self._catch_handler = handler
        return self


class FuturePromise(Promise, asyncio.Future):
    """Represent a promise as a future."""

    def __init__(self, pfunc, logger=None):
        """Set up promise."""
        Promise.__init__(self, pfunc, logger)
        asyncio.Future.__init__(self)

    def resolve(self, result):
        """Resolve promise."""
        if self._resolve_handler or self._finally_handler:
            super().resolve(result)
        else:
            self.set_result(result)

    def reject(self, error):
        """Reject promise."""
        if self._catch_handler or self._finally_handler:
            super().reject(error)
        else:
            if error:
                self.set_exception(Exception(str(error)))
            else:
                self.set_exception(Exception())


class MessageEmitter:
    """Represent a message emitter."""

    def __init__(self, logger=None):
        """Set up instance."""
        self._event_handlers = {}
        self._logger = logger

    def on(self, event, handler):
        """Register an event handler."""
        if event not in self._event_handlers:
            self._event_handlers[event] = []
        self._event_handlers[event].append(handler)

    def once(self, event, handler):
        """Register an event handler that should only run once."""
        # wrap the handler function,
        # this is needed because setting property
        # won't work for member function of a class instance
        def wrap_func(*args, **kwargs):
            return handler(*args, **kwargs)

        wrap_func.___event_run_once = True
        self.on(event, wrap_func)

    def off(self, event=None, handler=None):
        """Reset one or all event handlers."""
        if event is None and handler is None:
            self._event_handlers = {}
        elif event is not None and handler is None:
            if event in self._event_handlers:
                self._event_handlers[event] = []
        else:
            if event in self._event_handlers:
                self._event_handlers[event].remove(handler)

    def emit(self, msg):
        """Emit a message."""
        raise NotImplementedError

    def _fire(self, event, data=None):
        """Fire an event handler."""
        if event in self._event_handlers:
            for handler in self._event_handlers[event]:
                try:
                    handler(data)
<<<<<<< HEAD
                except Exception:
=======
                except Exception as err:
>>>>>>> b600e390
                    traceback_error = traceback.format_exc()
                    if self._logger:
                        self._logger.exception(err)
                    self.emit({"type": "error", "message": traceback_error})
                finally:
                    if hasattr(handler, "___event_run_once"):
                        self._event_handlers[event].remove(handler)
        else:
            if self._logger and self._logger.debug:
                self._logger.debug("Unhandled event: {}, data: {}".format(event, data))


class ContextLocal(Local):
    """Represent a local context."""

    def __init__(self, default_context_id=None):
        """Set up instance."""
        if default_context_id is None:
            default_context_id = "_"
        object.__setattr__(
            self, "__context_id__", contextvars.ContextVar("context_id", default=None)
        )
        object.__setattr__(self, "__thread_lock__", threading.Lock())
        object.__setattr__(self, "__storage__", {})
        object.__setattr__(self, "__ident_func__", self.__get_ident)
        object.__setattr__(self, "__default_context_id__", default_context_id)

    def set_default_context(self, context_id):
        """Set the default context."""
        object.__setattr__(self, "__default_context_id__", context_id)

    def run_with_context(self, context_id, func, *args, **kwargs):
        """Run with the context."""
        # make sure we obtain the context with the correct context_id
        with object.__getattribute__(self, "__thread_lock__"):
            object.__getattribute__(self, "__context_id__").set(context_id)
            object.__setattr__(self, "__default_context_id__", context_id)
            ctx = contextvars.copy_context()
        ctx.run(func, *args, **kwargs)

    def __get_ident(self):
        """Return the context identity."""
        ident = object.__getattribute__(self, "__context_id__").get()
        if ident is None:
            return object.__getattribute__(self, "__default_context_id__")
        if not isinstance(ident, str):
            raise ValueError("Context value must be a string.")
        return ident


def encode_zarr_store(zobj):
    """Encode the zarr store."""
    import zarr

    path_prefix = f"{zobj.path}/" if zobj.path else ""

    def getItem(key, options=None):
        return zobj.store[path_prefix + key]

    def setItem(key, value):
        zobj.store[path_prefix + key] = value

    def containsItem(key, options=None):
        if path_prefix + key in zobj.store:
            return True

    return {
        "_rintf": True,
        "_rtype": "zarr-array" if isinstance(zobj, zarr.Array) else "zarr-group",
        "getItem": getItem,
        "setItem": setItem,
        "containsItem": containsItem,
    }


def register_default_codecs(options=None):
    """Register default codecs."""
    from imjoy_rpc import api

    if options is None or "zarr-array" in options:
        import zarr

        api.registerCodec(
            {"name": "zarr-array", "type": zarr.Array, "encoder": encode_zarr_store}
        )

    if options is None or "zarr-group" in options:
        import zarr

        api.registerCodec(
            {"name": "zarr-group", "type": zarr.Group, "encoder": encode_zarr_store}
        )


<<<<<<< HEAD
def setup_connection(
    _rpc_context,
    connection_type,
    logger=None,
    on_ready_callback=None,
    on_error_callback=None,
):

=======
def setup_connection(_rpc_context, connection_type, logger=None):
    """Set up the connection."""
>>>>>>> b600e390
    if connection_type == "jupyter":
        if logger:
            logger.info("Using jupyter connection for imjoy-rpc")
        from .connection.jupyter_connection import JupyterCommManager

        manager = JupyterCommManager(_rpc_context)
        _rpc_context.api = dotdict(
            init=manager.init,
            export=manager.set_interface,
            registerCodec=manager.register_codec,
        )
        manager.start(
            on_ready_callback=on_ready_callback, on_error_callback=on_error_callback
        )
    elif connection_type == "colab":
        if logger:
            logger.info("Using colab connection for imjoy-rpc")
        from .connection.colab_connection import ColabManager

        manager = ColabManager(_rpc_context)
        _rpc_context.api = dotdict(
            init=manager.init,
            export=manager.set_interface,
            registerCodec=manager.register_codec,
        )
        manager.start(
            on_ready_callback=on_ready_callback, on_error_callback=on_error_callback
        )
    elif connection_type == "terminal":
        if logger:
            logger.info("Using socketio connection for imjoy-rpc")
        from .connection.socketio_connection import SocketIOManager

        manager = SocketIOManager(_rpc_context)
        _rpc_context.api = dotdict(
            init=manager.init,
            export=manager.set_interface,
            registerCodec=manager.register_codec,
        )
        manager.start(
            _rpc_context.default_config.get("server_url"),
            _rpc_context.default_config.get("token"),
            on_ready_callback=on_ready_callback,
            on_error_callback=on_error_callback,
        )
    elif connection_type == "pyodide":
        if logger:
            logger.info("Using colab connection for imjoy-rpc")
        from .connection.pyodide_connection import PyodideConnectionManager

        manager = PyodideConnectionManager(_rpc_context)
        _rpc_context.api = dotdict(
            init=manager.init,
            export=manager.set_interface,
            registerCodec=manager.register_codec,
        )
        manager.start(
            on_ready_callback=on_ready_callback, on_error_callback=on_error_callback
        )
    else:
        if logger:
            logger.info(
                "There is no connection set for imjoy-rpc, connection type: %s",
                connection_type,
            )


def type_of_script():
    """Return the type of the script."""
    try:
        import google.colab.output  # noqa: F401

        return "colab"
    except ImportError:
        try:
<<<<<<< HEAD
            # check if get_ipython exists without exporting it
            # from IPython import get_ipython

            ipy_str = str(type(get_ipython()))
=======
            ipy_str = str(type(get_ipython()))  # noqa: F821
>>>>>>> b600e390
            if "zmqshell" in ipy_str:
                return "jupyter"
            if "terminal" in ipy_str:
                return "ipython"
        except NameError:
            try:
                import js  # noqa: F401
                import pyodide  # noqa: F401

                return "pyodide"
            except ImportError:
                return "terminal"<|MERGE_RESOLUTION|>--- conflicted
+++ resolved
@@ -214,11 +214,7 @@
             for handler in self._event_handlers[event]:
                 try:
                     handler(data)
-<<<<<<< HEAD
-                except Exception:
-=======
                 except Exception as err:
->>>>>>> b600e390
                     traceback_error = traceback.format_exc()
                     if self._logger:
                         self._logger.exception(err)
@@ -313,7 +309,6 @@
         )
 
 
-<<<<<<< HEAD
 def setup_connection(
     _rpc_context,
     connection_type,
@@ -321,11 +316,7 @@
     on_ready_callback=None,
     on_error_callback=None,
 ):
-
-=======
-def setup_connection(_rpc_context, connection_type, logger=None):
     """Set up the connection."""
->>>>>>> b600e390
     if connection_type == "jupyter":
         if logger:
             logger.info("Using jupyter connection for imjoy-rpc")
@@ -401,14 +392,9 @@
         return "colab"
     except ImportError:
         try:
-<<<<<<< HEAD
             # check if get_ipython exists without exporting it
             # from IPython import get_ipython
-
-            ipy_str = str(type(get_ipython()))
-=======
             ipy_str = str(type(get_ipython()))  # noqa: F821
->>>>>>> b600e390
             if "zmqshell" in ipy_str:
                 return "jupyter"
             if "terminal" in ipy_str:

--- conflicted
+++ resolved
@@ -18,11 +18,7 @@
 REQUIRES = [
     "aiocontextvars; python_version<'3.7'",
     "contextvars; python_version<'3.7'",
-<<<<<<< HEAD
-    "msgpack>=1.0.3",
-=======
     "msgpack>=1.0.2",
->>>>>>> b1af1951
 ]
 
 setup(
